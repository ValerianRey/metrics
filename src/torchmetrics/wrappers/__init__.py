# Copyright The Lightning team.
#
# Licensed under the Apache License, Version 2.0 (the "License");
# you may not use this file except in compliance with the License.
# You may obtain a copy of the License at
#
#     http://www.apache.org/licenses/LICENSE-2.0
#
# Unless required by applicable law or agreed to in writing, software
# distributed under the License is distributed on an "AS IS" BASIS,
# WITHOUT WARRANTIES OR CONDITIONS OF ANY KIND, either express or implied.
# See the License for the specific language governing permissions and
# limitations under the License.
from torchmetrics.wrappers.bootstrapping import BootStrapper
from torchmetrics.wrappers.classwise import ClasswiseWrapper
from torchmetrics.wrappers.minmax import MinMaxMetric
from torchmetrics.wrappers.multioutput import MultioutputWrapper
<<<<<<< HEAD
from torchmetrics.wrappers.multitask import MultitaskWrapper
=======
from torchmetrics.wrappers.running import Running
>>>>>>> 47c6d1c1
from torchmetrics.wrappers.tracker import MetricTracker

__all__ = [
    "BootStrapper",
    "ClasswiseWrapper",
    "MinMaxMetric",
    "MultioutputWrapper",
    "MultitaskWrapper",
    "MetricTracker",
]<|MERGE_RESOLUTION|>--- conflicted
+++ resolved
@@ -15,12 +15,10 @@
 from torchmetrics.wrappers.classwise import ClasswiseWrapper
 from torchmetrics.wrappers.minmax import MinMaxMetric
 from torchmetrics.wrappers.multioutput import MultioutputWrapper
-<<<<<<< HEAD
 from torchmetrics.wrappers.multitask import MultitaskWrapper
-=======
+from torchmetrics.wrappers.tracker import MetricTracker
 from torchmetrics.wrappers.running import Running
->>>>>>> 47c6d1c1
-from torchmetrics.wrappers.tracker import MetricTracker
+
 
 __all__ = [
     "BootStrapper",
@@ -29,4 +27,5 @@
     "MultioutputWrapper",
     "MultitaskWrapper",
     "MetricTracker",
+    "Running",
 ]